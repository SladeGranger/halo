package cc.ryanc.halo.web.controller.admin;

import cc.ryanc.halo.model.domain.*;
import cc.ryanc.halo.model.dto.JsonResult;
import cc.ryanc.halo.model.dto.LogsRecord;
import cc.ryanc.halo.model.enums.*;
import cc.ryanc.halo.service.*;
import cc.ryanc.halo.utils.LocaleMessageUtil;
import cc.ryanc.halo.utils.MarkdownUtils;
import cc.ryanc.halo.web.controller.core.BaseController;
import cn.hutool.core.date.DateUnit;
import cn.hutool.core.date.DateUtil;
import cn.hutool.core.io.IoUtil;
import cn.hutool.core.lang.Validator;
import cn.hutool.core.util.ObjectUtil;
import cn.hutool.core.util.StrUtil;
import cn.hutool.crypto.SecureUtil;
import cn.hutool.http.HtmlUtil;
import lombok.extern.slf4j.Slf4j;
import org.springframework.beans.factory.annotation.Autowired;
import org.springframework.data.domain.Page;
import org.springframework.data.domain.Pageable;
import org.springframework.data.domain.Sort;
import org.springframework.data.web.PageableDefault;
import org.springframework.stereotype.Controller;
import org.springframework.ui.Model;
import org.springframework.web.bind.annotation.*;
import org.springframework.web.multipart.MultipartFile;

import javax.servlet.http.HttpServletRequest;
import javax.servlet.http.HttpSession;
import java.io.IOException;
import java.util.*;

import static cc.ryanc.halo.model.dto.HaloConst.OPTIONS;
import static cc.ryanc.halo.model.dto.HaloConst.USER_SESSION_KEY;

/**
 * <pre>
 *     后台首页控制器
 * </pre>
 *
 * @author : RYAN0UP
 * @date : 2017/12/5
 */
@Slf4j
@Controller
@RequestMapping(value = "/admin")
public class AdminController extends BaseController {

    @Autowired
    private PostService postService;

    @Autowired
    private UserService userService;

    @Autowired
    private LogsService logsService;

    @Autowired
    private HttpServletRequest request;

    @Autowired
    private CommentService commentService;

    @Autowired
    private AttachmentService attachmentService;

    @Autowired
    private CategoryService categoryService;

    @Autowired
    private TagService tagService;

    @Autowired
    private LocaleMessageUtil localeMessageUtil;

    /**
     * 请求后台页面
     *
     * @param model   model
<<<<<<< HEAD
=======
     * @param session session
     *
>>>>>>> d65379d3
     * @return 模板路径admin/admin_index
     */
    @GetMapping(value = {"", "/index"})
    public String index(Model model) {

        //查询评论的条数
        final Long commentCount = commentService.getCount();
        model.addAttribute("commentCount", commentCount);

        //查询最新的文章
        final List<Post> postsLatest = postService.findPostLatest();
        model.addAttribute("postTopFive", postsLatest);

        //查询最新的日志
        final List<Logs> logsLatest = logsService.findLogsLatest();
        model.addAttribute("logs", logsLatest);

        //查询最新的评论
        final List<Comment> comments = commentService.findCommentsLatest();
        model.addAttribute("comments", comments);

        //附件数量
        model.addAttribute("mediaCount", attachmentService.getCount());

        //文章阅读总数
        final Long postViewsSum = postService.getPostViews();
        model.addAttribute("postViewsSum", postViewsSum);

        //成立天数
        final Date blogStart = DateUtil.parse(OPTIONS.get(BlogPropertiesEnum.BLOG_START.getProp()));
        final long hadDays = DateUtil.between(blogStart, DateUtil.date(), DateUnit.DAY);
        model.addAttribute("hadDays", hadDays);
        return "admin/admin_index";
    }

    /**
     * 处理跳转到登录页的请求
     *
     * @param session session
     *
     * @return 模板路径admin/admin_login
     */
    @GetMapping(value = "/login")
    public String login(HttpSession session) {
        final User user = (User) session.getAttribute(USER_SESSION_KEY);
        //如果session存在，跳转到后台首页
        if (null != user) {
            return "redirect:/admin";
        }
        return "admin/admin_login";
    }

    /**
     * 验证登录信息
     *
     * @param loginName 登录名：邮箱／用户名
     * @param loginPwd  loginPwd 密码
     * @param session   session session
     *
     * @return JsonResult JsonResult
     */
    @PostMapping(value = "/getLogin")
    @ResponseBody
    public JsonResult getLogin(@ModelAttribute("loginName") String loginName,
                               @ModelAttribute("loginPwd") String loginPwd,
                               HttpSession session) {
        //已注册账号，单用户，只有一个
        final User aUser = userService.findUser();
        //首先判断是否已经被禁用已经是否已经过了10分钟
        Date loginLast = DateUtil.date();
        if (null != aUser.getLoginLast()) {
            loginLast = aUser.getLoginLast();
        }
        final Long between = DateUtil.between(loginLast, DateUtil.date(), DateUnit.MINUTE);
        if (StrUtil.equals(aUser.getLoginEnable(), TrueFalseEnum.FALSE.getDesc()) && (between < CommonParamsEnum.TEN.getValue())) {
            return new JsonResult(ResultCodeEnum.FAIL.getCode(), localeMessageUtil.getMessage("code.admin.login.disabled"));
        }
        //验证用户名和密码
        User user = null;
        if (Validator.isEmail(loginName)) {
            user = userService.userLoginByEmail(loginName, SecureUtil.md5(loginPwd));
        } else {
            user = userService.userLoginByName(loginName, SecureUtil.md5(loginPwd));
        }
        userService.updateUserLoginLast(DateUtil.date());
        //判断User对象是否相等
        if (ObjectUtil.equal(aUser, user)) {
            session.setAttribute(USER_SESSION_KEY, aUser);
            //重置用户的登录状态为正常
            userService.updateUserNormal();
            logsService.save(LogsRecord.LOGIN, LogsRecord.LOGIN_SUCCESS, request);
            log.info("User {} login succeeded.", aUser.getUserDisplayName());
            return new JsonResult(ResultCodeEnum.SUCCESS.getCode(), localeMessageUtil.getMessage("code.admin.login.success"));
        } else {
            //更新失败次数
            final Integer errorCount = userService.updateUserLoginError();
            //超过五次禁用账户
            if (errorCount >= CommonParamsEnum.FIVE.getValue()) {
                userService.updateUserLoginEnable(TrueFalseEnum.FALSE.getDesc());
            }
            logsService.save(LogsRecord.LOGIN, LogsRecord.LOGIN_ERROR + "[" + HtmlUtil.escape(loginName) + "," + HtmlUtil.escape(loginPwd) + "]", request);
            final Object[] args = {(5 - errorCount)};
            return new JsonResult(ResultCodeEnum.FAIL.getCode(), localeMessageUtil.getMessage("code.admin.login.failed", args));
        }
    }

    /**
     * 退出登录 销毁session
     *
     * @param session session
     *
     * @return 重定向到/admin/login
     */
    @GetMapping(value = "/logOut")
    public String logOut(HttpSession session) {
        final User user = (User) session.getAttribute(USER_SESSION_KEY);
        session.removeAttribute(USER_SESSION_KEY);
        logsService.save(LogsRecord.LOGOUT, user.getUserName(), request);
        log.info("User {} has logged out", user.getUserName());
        return "redirect:/admin/login";
    }

    /**
     * 查看所有日志
     *
     * @param model model model
<<<<<<< HEAD
=======
     * @param page  page 当前页码
     * @param size  size 每页条数
     *
>>>>>>> d65379d3
     * @return 模板路径admin/widget/_logs-all
     */
    @GetMapping(value = "/logs")
    public String logs(Model model, @PageableDefault Pageable pageable) {
        final Sort sort = new Sort(Sort.Direction.DESC, "logId");
        final Page<Logs> logs = logsService.findAll(pageable);
        model.addAttribute("logs", logs);
        return "admin/widget/_logs-all";
    }

    /**
     * 清除所有日志
     *
     * @return 重定向到/admin
     */
    @GetMapping(value = "/logs/clear")
    public String logsClear() {
        try {
            logsService.removeAll();
        } catch (Exception e) {
            log.error("Clear log failed:{}" + e.getMessage());
        }
        return "redirect:/admin";
    }

    /**
     * Halo关于页面
     *
     * @return 模板路径admin/admin_halo
     */
    @GetMapping(value = "/halo")
    public String halo() {
        return "admin/admin_halo";
    }

    /**
     * 获取一个Token
     *
     * @return JsonResult
     */
    @GetMapping(value = "/getToken")
    @ResponseBody
    public JsonResult getToken() {
        final String token = (System.currentTimeMillis() + new Random().nextInt(999999999)) + "";
        return new JsonResult(ResultCodeEnum.SUCCESS.getCode(), ResponseStatusEnum.SUCCESS.getMsg(), SecureUtil.md5(token));
    }


    /**
     * 小工具
     *
     * @return String
     */
    @GetMapping(value = "/tools")
    public String tools() {
        return "admin/admin_tools";
    }

    /**
     * Markdown 导入页面
     *
     * @return String
     */
    @GetMapping(value = "/tools/markdownImport")
    public String markdownImport() {
        return "admin/widget/_markdown_import";
    }

    /**
     * Markdown 导入
     *
     * @param file    file
     * @param request request
     *
     * @return JsonResult
     */
    @PostMapping(value = "/tools/markdownImport")
    @ResponseBody
    public JsonResult markdownImport(@RequestParam("file") MultipartFile file,
                                     HttpServletRequest request,
                                     HttpSession session) throws IOException {
        final User user = (User) session.getAttribute(USER_SESSION_KEY);
        final String markdown = IoUtil.read(file.getInputStream(), "UTF-8");
        final String content = MarkdownUtils.renderMarkdown(markdown);
        final Map<String, List<String>> frontMatters = MarkdownUtils.getFrontMatter(markdown);
        final Post post = new Post();
        List<String> elementValue = null;
        final List<Tag> tags = new ArrayList<>();
        final List<Category> categories = new ArrayList<>();
        Tag tag = null;
        Category category = null;
        if (frontMatters.size() > 0) {
            for (String key : frontMatters.keySet()) {
                elementValue = frontMatters.get(key);
                for (String ele : elementValue) {
                    if ("title".equals(key)) {
                        post.setPostTitle(ele);
                    } else if ("date".equals(key)) {
                        post.setPostDate(DateUtil.parse(ele));
                    } else if ("updated".equals(key)) {
                        post.setPostUpdate(DateUtil.parse(ele));
                    } else if ("tags".equals(key)) {
                        tag = tagService.findTagByTagName(ele);
                        if (null == tag) {
                            tag = new Tag();
                            tag.setTagName(ele);
                            tag.setTagUrl(ele);
                            tag = tagService.save(tag);
                        }
                        tags.add(tag);
                    } else if ("categories".equals(key)) {
                        category = categoryService.findByCateName(ele);
                        if (null == category) {
                            category = new Category();
                            category.setCateName(ele);
                            category.setCateUrl(ele);
                            category.setCateDesc(ele);
                            category = categoryService.save(category);
                        }
                        categories.add(category);
                    }
                }
            }
        } else {
            post.setPostDate(new Date());
            post.setPostUpdate(new Date());
            post.setPostTitle(file.getOriginalFilename());
        }
        post.setPostContentMd(markdown);
        post.setPostContent(content);
        post.setPostType(PostTypeEnum.POST_TYPE_POST.getDesc());
        post.setAllowComment(AllowCommentEnum.ALLOW.getCode());
        post.setUser(user);
        post.setTags(tags);
        post.setCategories(categories);
        post.setPostUrl(StrUtil.removeSuffix(file.getOriginalFilename(), ".md"));
        if (null == post.getPostDate()) {
            post.setPostDate(new Date());
        }
        if (null == post.getPostUpdate()) {
            post.setPostUpdate(new Date());
        }
        postService.save(post);
        return new JsonResult(ResultCodeEnum.SUCCESS.getCode());
    }
}<|MERGE_RESOLUTION|>--- conflicted
+++ resolved
@@ -79,11 +79,6 @@
      * 请求后台页面
      *
      * @param model   model
-<<<<<<< HEAD
-=======
-     * @param session session
-     *
->>>>>>> d65379d3
      * @return 模板路径admin/admin_index
      */
     @GetMapping(value = {"", "/index"})
@@ -210,12 +205,6 @@
      * 查看所有日志
      *
      * @param model model model
-<<<<<<< HEAD
-=======
-     * @param page  page 当前页码
-     * @param size  size 每页条数
-     *
->>>>>>> d65379d3
      * @return 模板路径admin/widget/_logs-all
      */
     @GetMapping(value = "/logs")
