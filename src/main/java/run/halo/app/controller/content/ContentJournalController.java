package run.halo.app.controller.content;

import cn.hutool.core.util.PageUtil;
import lombok.extern.slf4j.Slf4j;
import org.springframework.data.domain.Page;
import org.springframework.data.domain.PageRequest;
import org.springframework.data.domain.Pageable;
import org.springframework.data.domain.Sort;
import org.springframework.data.web.SortDefault;
import org.springframework.stereotype.Controller;
import org.springframework.ui.Model;
import org.springframework.web.bind.annotation.GetMapping;
import org.springframework.web.bind.annotation.PathVariable;
import org.springframework.web.bind.annotation.RequestMapping;
import run.halo.app.model.entity.Journal;
import run.halo.app.service.JournalCommentService;
import run.halo.app.service.JournalService;
import run.halo.app.service.OptionService;
import run.halo.app.service.ThemeService;

import static org.springframework.data.domain.Sort.Direction.DESC;

/**
 * Blog journal page controller
 *
 * @author ryanwang
 * @date : 2019-05-04
 */
@Slf4j
@Controller
@RequestMapping(value = "/journals")
public class ContentJournalController {

    private final JournalService journalService;

    private final JournalCommentService journalCommentService;

    private final OptionService optionService;

    private final ThemeService themeService;

    public ContentJournalController(JournalService journalService,
                                    JournalCommentService journalCommentService,
                                    OptionService optionService,
                                    ThemeService themeService) {
        this.journalService = journalService;
        this.journalCommentService = journalCommentService;
        this.optionService = optionService;
        this.themeService = themeService;
    }

    /**
     * Render journal page.
     *
     * @param model model
     * @return template path: theme/{theme}/journal.ftl
     */
    @GetMapping
    public String journals(Model model) {
        return this.journals(model, 1, Sort.by(DESC, "createTime"));
    }


    /**
     * Render journal page.
     *
     * @param model model
     * @param page  current page number
     * @return template path: theme/{theme}/journal.ftl
     */
    @GetMapping(value = "page/{page}")
    public String journals(Model model,
<<<<<<< HEAD
                           @PathVariable(value = "page") Integer page,
                           @SortDefault(sort = "createTime", direction = DESC) Sort sort) {
=======
                          @PathVariable(value = "page") Integer page,
                          @SortDefault(sort = "createTime", direction = DESC) Sort sort) {
>>>>>>> 72831103
        log.debug("Requested journal page, sort info: [{}]", sort);

        int pageSize = optionService.getPostPageSize();

        Pageable pageable = PageRequest.of(page >= 1 ? page - 1 : page, pageSize, sort);

        Page<Journal> journals = journalService.listAll(pageable);

        int[] rainbow = PageUtil.rainbow(page, journals.getTotalPages(), 3);

        model.addAttribute("is_journal", true);
        model.addAttribute("journals", journals);
        model.addAttribute("rainbow", rainbow);
        return themeService.render("journals");
    }
}<|MERGE_RESOLUTION|>--- conflicted
+++ resolved
@@ -70,13 +70,8 @@
      */
     @GetMapping(value = "page/{page}")
     public String journals(Model model,
-<<<<<<< HEAD
-                           @PathVariable(value = "page") Integer page,
-                           @SortDefault(sort = "createTime", direction = DESC) Sort sort) {
-=======
                           @PathVariable(value = "page") Integer page,
                           @SortDefault(sort = "createTime", direction = DESC) Sort sort) {
->>>>>>> 72831103
         log.debug("Requested journal page, sort info: [{}]", sort);
 
         int pageSize = optionService.getPostPageSize();
