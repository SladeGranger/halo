package cc.ryanc.halo.model.domain;

import lombok.Data;

import javax.persistence.Entity;
import javax.persistence.GeneratedValue;
import javax.persistence.Id;
import javax.persistence.Table;
import java.io.Serializable;
import java.util.Date;

/**
 * <pre>
 *     附件
 * </pre>
 *
 * @author : RYAN0UP
 * @date : 2018/1/10
 */
@Data
@Entity
@Table(name = "halo_attachment")
public class Attachment implements Serializable {

    private static final long serialVersionUID = 3060117944880138064L;

    /**
     * 附件编号
     */
    @Id
    @GeneratedValue
    private Long attachId;

    /**
     * 附件名
     */
    private String attachName;

    /**
     * 附件路径
     */
    private String attachPath;

    /**
     * 附件缩略图路径
     */
    private String attachSmallPath;

    /**
     * 附件类型
     */
    private String attachType;

    /**
     * 附件后缀
     */
    private String attachSuffix;

    /**
     * 上传时间
     */
    private Date attachCreated;

    /**
     * 附件大小
     */
    private String attachSize;

    /**
     * 附件长宽
     */
    private String attachWh;

    /**
<<<<<<< HEAD
     * 附件存储地址
     */
    private String attachLocation;
=======
     * 附件来源，0：上传，1：外部链接
     */
    private Integer attachOrigin = 0;
>>>>>>> 8b4231ec
}<|MERGE_RESOLUTION|>--- conflicted
+++ resolved
@@ -72,13 +72,12 @@
     private String attachWh;
 
     /**
-<<<<<<< HEAD
      * 附件存储地址
      */
     private String attachLocation;
-=======
+
+    /**
      * 附件来源，0：上传，1：外部链接
      */
     private Integer attachOrigin = 0;
->>>>>>> 8b4231ec
 }