package cc.ryanc.halo.web.controller.admin;

import cc.ryanc.halo.model.domain.Post;
import cc.ryanc.halo.model.domain.User;
import cc.ryanc.halo.model.dto.PostAdminOutputDTO;
import cc.ryanc.halo.model.dto.PostViewOutputDTO;
import cc.ryanc.halo.model.enums.BlogPropertiesEnum;
import cc.ryanc.halo.model.enums.PostStatusEnum;
import cc.ryanc.halo.model.enums.PostTypeEnum;
import cc.ryanc.halo.model.enums.ResultCodeEnum;
import cc.ryanc.halo.model.support.JsonResult;
import cc.ryanc.halo.model.support.LogsRecord;
import cc.ryanc.halo.service.LogsService;
import cc.ryanc.halo.service.PostService;
import cc.ryanc.halo.utils.BeanUtils;
import cc.ryanc.halo.utils.HaloUtils;
import cc.ryanc.halo.utils.LocaleMessageUtil;
import cc.ryanc.halo.utils.MarkdownUtils;
import cc.ryanc.halo.web.controller.core.BaseController;
import cn.hutool.core.util.RandomUtil;
import cn.hutool.core.util.StrUtil;
import cn.hutool.crypto.SecureUtil;
import lombok.extern.slf4j.Slf4j;
import org.springframework.beans.factory.annotation.Autowired;
import org.springframework.beans.propertyeditors.CustomDateEditor;
import org.springframework.data.domain.Page;
import org.springframework.data.domain.PageRequest;
import org.springframework.data.domain.Pageable;
import org.springframework.data.domain.Sort;
import org.springframework.data.web.SortDefault;
import org.springframework.stereotype.Controller;
import org.springframework.ui.Model;
import org.springframework.web.bind.ServletRequestDataBinder;
import org.springframework.web.bind.annotation.*;

import javax.servlet.http.HttpServletRequest;
import javax.servlet.http.HttpSession;
import java.text.SimpleDateFormat;
import java.util.Date;
import java.util.List;
import java.util.Optional;
import java.util.stream.Collectors;

import static cc.ryanc.halo.model.support.HaloConst.OPTIONS;
import static cc.ryanc.halo.model.support.HaloConst.USER_SESSION_KEY;
import static org.springframework.data.domain.Sort.Direction.DESC;

/**
 * <pre>
 *     后台文章管理控制器
 * </pre>
 *
 * @author : RYAN0UP
 * @date : 2017/12/10
 */
@Slf4j
@Controller
@RequestMapping(value = "/admin/posts")
public class PostController extends BaseController {

    @Autowired
    private PostService postService;

    @Autowired
    private LogsService logsService;

    @Autowired
    private HttpServletRequest request;

    @Autowired
    private LocaleMessageUtil localeMessageUtil;

    /**
     * 去除html，htm后缀，以及将空格替换成-
     *
     * @param url url
     * @return String
     */
    private static String urlFilter(String url) {
        if (null != url) {
            final boolean urlEndsWithHtmlPostFix = url.endsWith(".html") || url.endsWith(".htm");
            if (urlEndsWithHtmlPostFix) {
                return url.substring(0, url.lastIndexOf("."));
            }
        }
        return StrUtil.replace(url, " ", "-");
    }

    /**
     * ¬
     * 处理后台获取文章列表的请求
     *
     * @param model model
     * @return 模板路径admin/admin_post
     */
    @GetMapping
    public String posts(Model model,
                        @RequestParam(value = "status", defaultValue = "0") Integer status,
<<<<<<< HEAD
                        @PageableDefault(sort = "postDate", direction = DESC) Pageable pageable) {
        final Page<Post> posts = postService.findPostByStatus(status, PostTypeEnum.POST_TYPE_POST.getDesc(), pageable);

        Page<PostViewOutputDTO> postViewOutputDTOS = posts.map(post -> new PostViewOutputDTO().convertFrom(post));

=======
                        @RequestParam(value = "page", defaultValue = "0") Integer page,
                        @SortDefault.SortDefaults({
                                @SortDefault(sort = "postPriority", direction = DESC),
                                @SortDefault(sort = "postDate", direction = DESC)
                        }) Sort sort) {
        final Pageable pageable = PageRequest.of(page, 10, sort);
        final Page<PostAdminOutputDTO> posts = postService.findPostByStatus(status, PostTypeEnum.POST_TYPE_POST.getDesc(), pageable)
                .map(post -> new PostAdminOutputDTO().convertFrom(post));
>>>>>>> 24aa12fb
        model.addAttribute("posts", posts);
        model.addAttribute("publishCount", postService.getCountByStatus(PostStatusEnum.PUBLISHED.getCode()));
        model.addAttribute("draftCount", postService.getCountByStatus(PostStatusEnum.DRAFT.getCode()));
        model.addAttribute("trashCount", postService.getCountByStatus(PostStatusEnum.RECYCLE.getCode()));
        model.addAttribute("status", status);
        return "admin/admin_post";
    }

    /**
     * 处理跳转到新建文章页面
     *
     * @return 模板路径admin/admin_editor
     */
    @GetMapping(value = "/write")
    public String writePost() {
        return "admin/admin_post_new";
    }

    /**
     * 跳转到编辑文章页面
     *
     * @param postId 文章编号
     * @param model  model
     * @return 模板路径admin/admin_editor
     */
    @GetMapping(value = "/edit")
    public String editPost(@RequestParam("postId") Long postId, Model model) {
        final Optional<Post> post = postService.fetchById(postId);
        model.addAttribute("post", post.orElse(new Post()));
        return "admin/admin_post_edit";
    }

    /**
     * 添加文章
     *
     * @param post     post
     * @param cateList 分类列表
     * @param tagList  标签
     * @param session  session
     */
    @PostMapping(value = "/save")
    @ResponseBody
    public JsonResult save(@ModelAttribute Post post,
                           @RequestParam("cateList") List<String> cateList,
                           @RequestParam("tagList") String tagList,
//                           @RequestParam("metas") List<PostMeta> metas,
                           HttpSession session) {
//        post.setPostMetas(metas);
        final User user = (User) session.getAttribute(USER_SESSION_KEY);
        try {
            post.setPostContent(MarkdownUtils.renderMarkdown(post.getPostContentMd()));
            post.setUser(user);
            post = postService.buildCategoriesAndTags(post, cateList, tagList);
            post.setPostUrl(urlFilter(post.getPostUrl()));
            if (StrUtil.isNotEmpty(post.getPostPassword())) {
                post.setPostPassword(SecureUtil.md5(post.getPostPassword()));
            }
            //当没有选择文章缩略图的时候，自动分配一张内置的缩略图
            if (StrUtil.equals(post.getPostThumbnail(), BlogPropertiesEnum.DEFAULT_THUMBNAIL.getProp())) {
                post.setPostThumbnail(OPTIONS.get(BlogPropertiesEnum.BLOG_URL.getProp()) + "/static/halo-frontend/images/thumbnail/thumbnail-" + RandomUtil.randomInt(1, 11) + ".jpg");
            }
            postService.create(post);
            logsService.save(LogsRecord.PUSH_POST, post.getPostTitle(), request);
            return JsonResult.success(localeMessageUtil.getMessage("code.admin.common.save-success"));
        } catch (Exception e) {
            log.error("Save article failed: {}", e.getMessage());
            e.printStackTrace();
            return JsonResult.fail(localeMessageUtil.getMessage("code.admin.common.save-failed"));
        }
    }

    /**
     * 更新
     *
     * @param post     post
     * @param cateList 分类目录
     * @param tagList  标签
     * @return JsonResult
     */
    @PostMapping(value = "/update")
    @ResponseBody
    public JsonResult update(@ModelAttribute Post post,
                             @RequestParam("cateList") List<String> cateList,
                             @RequestParam("tagList") String tagList) {
        //old data
        final Post oldPost = postService.fetchById(post.getPostId()).orElse(new Post());
        BeanUtils.updateProperties(oldPost, post);
        post.setPostContent(MarkdownUtils.renderMarkdown(post.getPostContentMd()));
        if (null == post.getPostDate()) {
            post.setPostDate(new Date());
        }
        post = postService.buildCategoriesAndTags(post, cateList, tagList);
        if (StrUtil.isNotEmpty(post.getPostPassword())) {
            post.setPostPassword(SecureUtil.md5(post.getPostPassword()));
        }
        //当没有选择文章缩略图的时候，自动分配一张内置的缩略图
        if (StrUtil.equals(post.getPostThumbnail(), BlogPropertiesEnum.DEFAULT_THUMBNAIL.getProp())) {
            post.setPostThumbnail(OPTIONS.get(BlogPropertiesEnum.BLOG_URL.getProp()) + "/static/halo-frontend/images/thumbnail/thumbnail-" + RandomUtil.randomInt(1, 11) + ".jpg");
        }
        post = postService.create(post);
        if (null != post) {
            return JsonResult.success(localeMessageUtil.getMessage("code.admin.common.update-success"));
        } else {
            return JsonResult.fail(localeMessageUtil.getMessage("code.admin.common.update-failed"));
        }
    }

    /**
     * 处理移至回收站的请求
     *
     * @param postId 文章编号
     * @return 重定向到/admin/posts
     */
    @GetMapping(value = "/throw")
    public String moveToTrash(@RequestParam("postId") Long postId, @RequestParam("status") Integer status) {
        try {
            postService.updatePostStatus(postId, PostStatusEnum.RECYCLE.getCode());
            log.info("Article number {} has been moved to the recycle bin", postId);
        } catch (Exception e) {
            log.error("Deleting article to recycle bin failed: {}", e.getMessage());
        }
        return "redirect:/admin/posts?status=" + status;
    }

    /**
     * 处理文章为发布的状态
     *
     * @param postId 文章编号
     * @return 重定向到/admin/posts
     */
    @GetMapping(value = "/revert")
    public String moveToPublish(@RequestParam("postId") Long postId,
                                @RequestParam("status") Integer status) {
        try {
            postService.updatePostStatus(postId, PostStatusEnum.PUBLISHED.getCode());
            log.info("Article number {} has been changed to release status", postId);
        } catch (Exception e) {
            log.error("Publishing article failed: {}", e.getMessage());
        }
        return "redirect:/admin/posts?status=" + status;
    }

    /**
     * 处理删除文章的请求
     *
     * @param postId 文章编号
     * @return 重定向到/admin/posts
     */
    @GetMapping(value = "/remove")
    public String removePost(@RequestParam("postId") Long postId, @RequestParam("postType") String postType) {
        try {
            final Optional<Post> post = postService.fetchById(postId);
            postService.removeById(postId);
            logsService.save(LogsRecord.REMOVE_POST, post.get().getPostTitle(), request);
        } catch (Exception e) {
            log.error("Delete article failed: {}", e.getMessage());
        }
        if (StrUtil.equals(PostTypeEnum.POST_TYPE_POST.getDesc(), postType)) {
            return "redirect:/admin/posts?status=2";
        }
        return "redirect:/admin/page";
    }

    /**
     * 置顶/取消置顶文章
     *
     * @param postId   postId
     * @param priority priority
     * @return JsonResult
     */
    @GetMapping(value = "/topPost")
    public String topPost(@RequestParam("postId") Long postId,
                          @RequestParam("priority") Integer priority) {
        Post post = postService.getById(postId);
        post.setPostPriority(priority);
        postService.update(post);
        return "redirect:/admin/posts";
    }

    /**
     * 更新所有摘要
     *
     * @param postSummary 文章摘要字数
     * @return JsonResult
     */
    @GetMapping(value = "/updateSummary")
    @ResponseBody
    public JsonResult updateSummary(@RequestParam("postSummary") Integer postSummary) {
        try {
            postService.updateAllSummary(postSummary);
        } catch (Exception e) {
            log.error("Update summary failed: {}", e.getMessage());
            e.printStackTrace();
            return JsonResult.fail(localeMessageUtil.getMessage("code.admin.common.update-failed"));
        }
        return JsonResult.success(localeMessageUtil.getMessage("code.admin.common.update-success"));
    }

    /**
     * 验证文章路径是否已经存在
     *
     * @param postUrl 文章路径
     * @return JsonResult
     */
    @GetMapping(value = "/checkUrl")
    @ResponseBody
    public JsonResult checkUrlExists(@RequestParam("postUrl") String postUrl) {
        postUrl = urlFilter(postUrl);
        final Post post = postService.findByPostUrl(postUrl, PostTypeEnum.POST_TYPE_POST.getDesc());
        if (null != post) {
            return JsonResult.fail(localeMessageUtil.getMessage("code.admin.common.url-is-exists"));
        }
        return new JsonResult(ResultCodeEnum.SUCCESS.getCode(), "");
    }

    /**
     * 将所有文章推送到百度
     *
     * @param baiduToken baiduToken
     * @return JsonResult
     */
    @GetMapping(value = "/pushAllToBaidu")
    @ResponseBody
    public JsonResult pushAllToBaidu(@RequestParam("baiduToken") String baiduToken) {
        if (StrUtil.isBlank(baiduToken)) {
            return JsonResult.fail(localeMessageUtil.getMessage("code.admin.post.no-baidu-token"));
        }
        final String blogUrl = OPTIONS.get(BlogPropertiesEnum.BLOG_URL.getProp());
        final List<PostViewOutputDTO> posts = postService.findAll(PostTypeEnum.POST_TYPE_POST.getDesc())
                .stream()
                .map(post -> (PostViewOutputDTO) new PostViewOutputDTO().convertFrom(post))
                .collect(Collectors.toList());
        final StringBuilder urls = new StringBuilder();
        for (PostViewOutputDTO post : posts) {
            urls.append(blogUrl);
            urls.append("/archives/");
            urls.append(post.getPostUrl());
            urls.append("\n");
        }
        final String result = HaloUtils.baiduPost(blogUrl, baiduToken, urls.toString());
        if (StrUtil.isEmpty(result)) {
            return JsonResult.fail(localeMessageUtil.getMessage("code.admin.post.push-to-baidu-failed"));
        }
        return JsonResult.success(localeMessageUtil.getMessage("code.admin.post.push-to-baidu-success"));
    }

    @InitBinder
    public void initBinder(ServletRequestDataBinder binder) {
        SimpleDateFormat sdf = new SimpleDateFormat("yyyy-MM-dd HH:mm");
        binder.registerCustomEditor(Date.class, new CustomDateEditor(sdf, true));
    }
}<|MERGE_RESOLUTION|>--- conflicted
+++ resolved
@@ -23,7 +23,6 @@
 import lombok.extern.slf4j.Slf4j;
 import org.springframework.beans.factory.annotation.Autowired;
 import org.springframework.beans.propertyeditors.CustomDateEditor;
-import org.springframework.data.domain.Page;
 import org.springframework.data.domain.PageRequest;
 import org.springframework.data.domain.Pageable;
 import org.springframework.data.domain.Sort;
@@ -87,7 +86,6 @@
     }
 
     /**
-     * ¬
      * 处理后台获取文章列表的请求
      *
      * @param model model
@@ -96,13 +94,6 @@
     @GetMapping
     public String posts(Model model,
                         @RequestParam(value = "status", defaultValue = "0") Integer status,
-<<<<<<< HEAD
-                        @PageableDefault(sort = "postDate", direction = DESC) Pageable pageable) {
-        final Page<Post> posts = postService.findPostByStatus(status, PostTypeEnum.POST_TYPE_POST.getDesc(), pageable);
-
-        Page<PostViewOutputDTO> postViewOutputDTOS = posts.map(post -> new PostViewOutputDTO().convertFrom(post));
-
-=======
                         @RequestParam(value = "page", defaultValue = "0") Integer page,
                         @SortDefault.SortDefaults({
                                 @SortDefault(sort = "postPriority", direction = DESC),
@@ -111,7 +102,6 @@
         final Pageable pageable = PageRequest.of(page, 10, sort);
         final Page<PostAdminOutputDTO> posts = postService.findPostByStatus(status, PostTypeEnum.POST_TYPE_POST.getDesc(), pageable)
                 .map(post -> new PostAdminOutputDTO().convertFrom(post));
->>>>>>> 24aa12fb
         model.addAttribute("posts", posts);
         model.addAttribute("publishCount", postService.getCountByStatus(PostStatusEnum.PUBLISHED.getCode()));
         model.addAttribute("draftCount", postService.getCountByStatus(PostStatusEnum.DRAFT.getCode()));
